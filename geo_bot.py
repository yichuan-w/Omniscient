--- conflicted
+++ resolved
@@ -66,7 +66,6 @@
         headless: bool = False,
         temperature: float = 0.0,
     ):
-<<<<<<< HEAD
         # Initialize model with temperature parameter
         model_kwargs = {
             "model": model_name,
@@ -74,9 +73,6 @@
         }
         
         self.model = model(**model_kwargs)
-=======
-        self.model: BaseChatModel = model(model=model_name)
->>>>>>> d6d949c6
         self.model_name = model_name
         self.temperature = temperature
         self.use_selenium = use_selenium
